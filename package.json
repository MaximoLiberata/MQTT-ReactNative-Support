{
  "name": "mqtt",
  "description": "A library for the MQTT protocol",
  "version": "1.7.1",
  "contributors": [
    "Adam Rudd <adamvrr@gmail.com>",
    "Matteo Collina <matteo.collina@gmail.com> (https://github.com/mcollina)"
  ],
  "keywords": [
    "mqtt",
    "publish/subscribe",
    "publish",
    "subscribe"
  ],
  "license": "MIT",
  "repository": {
    "type": "git",
    "url": "git://github.com/mqttjs/MQTT.js.git"
  },
  "main": "mqtt.js",
  "scripts": {
    "test": "mocha",
    "pretest": "npm run check-style",
    "check-style:eslint": "eslint mqtt.js lib/* test/*.js test/browser/*.js test/helpers/*.js",
    "check-style:jshint": "jshint mqtt.js lib/* test/*.js test/browser/*.js test/helpers/*.js",
    "check-style:jscs": "jscs mqtt.js lib/* test/*.js test/browser/*.js test/helpers/*.js",
    "check-style": "npm run check-style:jshint && npm run check-style:jscs && npm run check-style:eslint",
    "browser-test": "zuul --server test/browser/server.js --local --open test/browser/test.js"
  },
  "pre-commit": [
    "test"
  ],
  "bin": {
    "mqtt_pub": "./bin/pub.js",
    "mqtt_sub": "./bin/sub.js",
    "mqtt": "./mqtt.js"
  },
  "engines": {
    "node": ">=0.8.6"
  },
  "browser": {
    "./mqtt.js": "./lib/connect/index.js",
    "fs": false,
    "tls": false,
    "net": false
  },
  "dependencies": {
    "commist": "^1.0.0",
    "concat-stream": "^1.4.7",
    "end-of-stream": "^1.1.0",
    "help-me": "^0.1.0",
    "inherits": "^2.0.1",
    "minimist": "^1.1.0",
<<<<<<< HEAD
    "mqtt-packet": "^4.0.0",
    "readable-stream": "^2.0.0",
    "websocket-stream": "^2.1.0",
=======
    "mqtt-connection": "^2.0.0",
    "mqtt-packet": "^3.2.0",
    "readable-stream": "~1.0.2",
    "reinterval": "^1.0.1",
    "websocket-stream": "^3.0.1",
>>>>>>> e70354d5
    "xtend": "^4.0.0"
  },
  "devDependencies": {
    "browserify": "^11.0.1",
    "eslint": "^1.3.1",
    "jscs": "^2.1.1",
    "jshint": "2.7.0",
    "mocha": "*",
    "pre-commit": "1.1.1",
    "should": "*",
    "sinon": "~1.10.0",
    "through2": "^2.0.0",
    "uglify": "^0.1.1",
    "ws": "^0.8.0",
    "mqtt-connection": "^2.0.0",
    "zuul": "^3.4.0"
  }
}<|MERGE_RESOLUTION|>--- conflicted
+++ resolved
@@ -51,17 +51,10 @@
     "help-me": "^0.1.0",
     "inherits": "^2.0.1",
     "minimist": "^1.1.0",
-<<<<<<< HEAD
     "mqtt-packet": "^4.0.0",
     "readable-stream": "^2.0.0",
-    "websocket-stream": "^2.1.0",
-=======
-    "mqtt-connection": "^2.0.0",
-    "mqtt-packet": "^3.2.0",
-    "readable-stream": "~1.0.2",
+    "websocket-stream": "^3.1.0",
     "reinterval": "^1.0.1",
-    "websocket-stream": "^3.0.1",
->>>>>>> e70354d5
     "xtend": "^4.0.0"
   },
   "devDependencies": {
