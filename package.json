--- conflicted
+++ resolved
@@ -39,10 +39,7 @@
   "devDependencies": {
     "mocha": "*",
     "should": "*",
-<<<<<<< HEAD
-    "pre-commit": "0.0.7"
-=======
-    "sinon": "^1.10.0"
->>>>>>> 8b9e06ee
+    "pre-commit": "0.0.7",
+    "sinon": "~1.10.0"
   }
 }