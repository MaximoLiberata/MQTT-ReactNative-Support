{
  "name": "mqtt",
  "description": "A library for the MQTT protocol",
  "version": "4.2.6",
  "contributors": [
    "Adam Rudd <adamvrr@gmail.com>",
    "Matteo Collina <matteo.collina@gmail.com> (https://github.com/mcollina)",
    "Siarhei Buntsevich <scarry0506@gmail.com> (https://github.com/scarry1992)",
    "Yoseph Maguire <yomaguir@microsoft.com> (https://github.com/YoDaMa)"
  ],
  "keywords": [
    "mqtt",
    "publish/subscribe",
    "publish",
    "subscribe"
  ],
  "license": "MIT",
  "repository": {
    "type": "git",
    "url": "git://github.com/mqttjs/MQTT.js.git"
  },
  "main": "mqtt.js",
  "types": "types/index.d.ts",
  "scripts": {
    "test": "node_modules/.bin/nyc --reporter=lcov --reporter=text ./node_modules/mocha/bin/_mocha",
    "pretest": "standard | snazzy",
    "tslint": "tslint types/**/*.d.ts",
    "typescript-compile-test": "tsc -p test/typescript/tsconfig.json",
    "typescript-compile-execute": "node test/typescript/*.js",
    "typescript-test": "npm run typescript-compile-test && npm run typescript-compile-execute",
    "browser-build": "rimraf dist/ && mkdirp dist/ && browserify mqtt.js --standalone mqtt > dist/mqtt.js && uglifyjs dist/mqtt.js --compress --mangle --output dist/mqtt.min.js",
    "prepare": "npm run browser-build",
    "browser-test": "airtap --server test/browser/server.js --local --open test/browser/test.js",
    "sauce-test": "airtap --server test/browser/server.js -- test/browser/test.js",
    "ci": "npm run tslint && npm run typescript-compile-test && npm run test && codecov"
  },
  "pre-commit": [
    "pretest",
    "tslint"
  ],
  "bin": {
    "mqtt_pub": "./bin/pub.js",
    "mqtt_sub": "./bin/sub.js",
    "mqtt": "./bin/mqtt.js"
  },
  "files": [
    "dist/",
    "CONTRIBUTING.md",
    "doc",
    "lib",
    "bin",
    "types",
    "mqtt.js"
  ],
  "engines": {
    "node": ">=10.0.0"
  },
  "browser": {
    "./mqtt.js": "./lib/connect/index.js",
    "fs": false,
    "tls": false,
    "net": false
  },
  "dependencies": {
    "commist": "^1.0.0",
    "concat-stream": "^2.0.0",
    "debug": "^4.1.1",
<<<<<<< HEAD
    "duplexify": "^4.1.1",
    "help-me": "^1.0.1",
=======
    "help-me": "^3.0.0",
>>>>>>> a9d269ba
    "inherits": "^2.0.3",
    "minimist": "^1.2.5",
    "mqtt-packet": "^6.6.0",
    "pump": "^3.0.0",
    "readable-stream": "^3.6.0",
    "reinterval": "^1.1.0",
    "split2": "^3.1.0",
    "ws": "^7.3.1",
    "xtend": "^4.0.2"
  },
  "devDependencies": {
    "@types/node": "^10.0.0",
    "airtap": "^3.0.0",
    "browserify": "^16.5.0",
    "chai": "^4.2.0",
    "codecov": "^3.0.4",
    "end-of-stream": "^1.4.1",
    "global": "^4.3.2",
    "aedes": "^0.42.5",
    "mkdirp": "^0.5.1",
    "mocha": "^4.1.0",
    "mqtt-connection": "^4.0.0",
    "nyc": "^15.0.1",
    "pre-commit": "^1.2.2",
    "rimraf": "^3.0.2",
    "should": "^13.2.1",
    "sinon": "^9.0.0",
    "snazzy": "^8.0.0",
    "standard": "^11.0.1",
    "tslint": "^5.11.0",
    "tslint-config-standard": "^8.0.1",
    "typescript": "^3.2.2",
    "uglify-es": "^3.3.9"
  },
  "standard": {
    "env": [
      "mocha"
    ]
  }
}<|MERGE_RESOLUTION|>--- conflicted
+++ resolved
@@ -65,12 +65,8 @@
     "commist": "^1.0.0",
     "concat-stream": "^2.0.0",
     "debug": "^4.1.1",
-<<<<<<< HEAD
     "duplexify": "^4.1.1",
-    "help-me": "^1.0.1",
-=======
     "help-me": "^3.0.0",
->>>>>>> a9d269ba
     "inherits": "^2.0.3",
     "minimist": "^1.2.5",
     "mqtt-packet": "^6.6.0",
