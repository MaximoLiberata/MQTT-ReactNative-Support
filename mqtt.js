var sys = require("sys");
var net = require("net");
var inspect = require("util").inspect;
var EventEmitter = require("events").EventEmitter;

/* Major TODO:
 * 1. Insert error checking code around clientID/topic name slices.
 *    These are notorious for crashing the program if the length is too long
 * 2. Ship MQTTClient and its helpers to an external module
 * 3. Make client.packet a proper object (i.e. with a constructor and
 *    well specified)
 * 4. Figure out if one packet is OK for each client
 * 5. Related: cut the cruft out of the packets that are returned
 *    to the library users (fields like lenLen, length, body...).
 *    They should only really contain the packet type and the
 *    fields corresponding to the packet
 * 6. Break client.accumulate (and client.process)
 *    into a bunch of subroutines for
 *    easier unit testing
 * 7. Do up some manner of testing framework.
 *    (but the lifeboats make the deck look crowded!)
 * 8. Standardise packet construction i.e. make functions that
 *    return packets rather than generating them in client.sendPacket
 * 9. Catch error or disconnect events from sockets and process them rather than
 *    letting them bubble up to the reactor
 * 10.Disconnect clients after a timeout period equal to their keepalive
 *    if they have one or 10 seconds if they don't
 * 11.Consider tying MQTTClient.process to an event emitted by 
 *    MQTTClient.accumulate, rather than having accumulate directly call it
 */

MQTTPacketType = {'Connect':1, 'Connack':2, 
		  'Publish':3, 'Puback':4, 'Pubrec':5, 'Pubrel':6, 'Pubcomp':7, 
		  'Subscribe':8, 'Suback':9, 'Unsubscribe':10, 'Unsuback':11,
		  'Pingreq':12, 'Pingresp':13,
		  'Disconnect':14};

function MQTTClient(socket) {
    this.clientID = '';
    this.socket = socket;
    this.buffer = new Buffer(0);
    this.subscriptions = [];
    this.packet = undefined;

    var self = this;

    this.socket.on('data', function(data) {
	self.accumulate(data);
    });

    this.on('packet_received', function(packet) {
	this.process(packet);
    });

    /* TODO: consider catching the socket timeout event */

    this.socket.on('error', function(exception) {
	self.emit('error', exception);
    });

    /* Arguably this is an error if it doesn't come
     * after a disconnect packet */
    /* YEAH, I CLOSED THE CONNECTION WITHOUT SENDING A DISCONNECT
     * WHAT ARE YOU GONNA DO ABOUT IT?
     * DISCONNECT ME?
     */
    this.socket.on('close', function(had_error) {
	self.emit('close');
    });
}

sys.inherits(MQTTClient, EventEmitter);

MQTTClient.prototype.accumulate = function(data) {
    /* Hurr hurr hurr, thanks javascript! */
    /* Also, refactoring is for losers */
    /* Being in javascript means never having to admit that you're wrong */
    var client = this;

    sys.log("Data received from client at " + client.socket.remoteAddress);
    sys.log(inspect(data));

    /* Add the incoming data to the client's data buffer */
    var newSize = client.buffer.length + data.length;
    var newBuf = new Buffer(newSize);
    client.buffer.copy(newBuf);
    data.copy(newBuf, client.buffer.length);
    client.buffer = newBuf;

    sys.log("Adding data to buffer:\n" + inspect(client.buffer));

    /* Process all the data in the buffer */
    while(client.buffer.length) {

	var packet;
	
	/* Throw away the packet after, let's say, 5 seconds */
	/* Consider emitting an error here, this suggests that
	 * the client is either defective or is having 
	 * network troubles of some kind.
	 *
	 * Either way, we don't like your type around here.
	 */
	/* Oh, and consider moving this to a proper function. */
	client.packetTimer = setTimeout(function(client) {
	    client.packet = undefined;
	    sys.log('Discarding incomplete packet');
	}, 5000, this);
	    
	if(client.packet === undefined) {
	    /* Starting a new packet */

	    /* Fill the new packet with crap */
	    client.packet = {
		'command':undefined,
		'dup':undefined,
		'qos':undefined,
		'retain':undefined,
		'length':undefined
	    };

	    /* Fill out the header fields */
	    /* TODO: AND HOPE TO GOD THAT WE GOT AT LEAST ONE BYTE */
	    if(client.packet.command === undefined) {
		client.packet.command = (client.buffer[0] & 0xF0) >> 4;
		client.packet.dup = ((client.buffer[0] & 0x08) == 0x08);
		client.packet.qos = (client.buffer[0] & 0x06) >> 2;
		client.packet.retain = ((client.buffer[0] & 0x01) != 0);

		sys.log("Packet info: " + inspect(client.packet));
	    }

	    /* Because refactoring is for losers */
	    /* For convenience, set packet to client.packet */
	    packet = client.packet;

	    /* See if we have enough data for the header and the
	     * shortest possible remaining length field
	     */
	    if(client.buffer.length < 2) {
		/* Haven't got enough data for a new packet */
		/* Wait for more */
		sys.log("Incomplete packet received, waiting for more data");
		break;
	    }

	    /* Calculate the length of the packet */
	    var length = 0;
	    var mul = 1;
	    var gotAll = false;

	    /* TODO: a lot of this crap should be in utility functions.
	     * TODO: learn to modularise, dolt!
	     */
	    for(var i = 1; i < client.buffer.length; i++) {
		length += (client.buffer[i] & 0x7F) * mul;
		mul *= 0x80;
		
		if(i > 5) {
		    /* Length field too long */
		    sys.log("Error: length field too long");
		    /* TODO: disconnect the client */
		    /* TODO: or, better yet, emit an error! */
		    return;
		}

		/* Reached the last length byte */
		if(!(client.buffer[i] & 0x80)) {
		    gotAll = true;
		    break;
		}
	    }

	    /* Haven't got the whole of the length field yet, wait for more data */
	    if(!gotAll) {
		sys.log("Incomplete length field");
		break;
	    }

	    /* The size of the header + the size of the remaining length
	     * + the length of the body of the packet */
	    packet.length = 1 + i + length;
	    packet.lengthLength = i;
	    sys.log("Length calculated: " + packet.length);
	}

	/* Ok, we have enough data to get the length of the packet
	 * Now see if we have all the data to complete the packet
	 */
	if(client.buffer.length >= client.packet.length) {
	    /* Cut the current packet out of the buffer */
	    var chunk = client.buffer.slice(0, client.packet.length);

	    /* Do something with it */
	    sys.log("Packet complete\n" + inspect(chunk));
	    /* Cut the body of the packet out of the buffer */
	    packet.body = chunk.slice((client.packet.lengthLength + 1), chunk.length);
	    /* TODO */
	    /* This doesn't quite do what I want it to, perhaps consider creating
	     * a sanitised packet before handing it off to process
	     */
	    /* By that I mean that it doesn't 'undefine' lengthLength. It remains
	     * in the object with the value 'undefined'
	     */
	    client.packet.lengthLength = undefined;

	    /* Drive client.process() off the packet_received event */
	    /* More events can't hurt, right? */
	    client.emit('packet_received', packet);
	    //
	    //client.process(packet);

	    /* We've got a complete packet, stop the incomplete packet timer */
	    clearTimeout(client.packetTimer);

	    /* Cut the old packet out of the buffer */
	    client.buffer = client.buffer.slice(client.packet.length, client.buffer.length);
	    /* Throw away the old packet */
	    client.packet = undefined;
	} else {
	    /* Haven't got the whole packet yet, wait for more data */
	    sys.log("Incomplete packet, bytes needed to complete: " + (client.packet.length - client.buffer.length));
	    break;
	}
    }
}


MQTTClient.prototype.process = function(packet) {
    switch(packet.command) {
	case MQTTPacketType.Connect:
	    var count = 0;

	    var version = "\00\06MQIsdp\03";
	    if(packet.body.slice(count, count+version.length).toString('utf8') !== version) {
		sys.log('Invalid version');
		emit('error', 'Invalid version string');
	    }

	    /* Skip the version field */
	    count += version.length;


	    sys.log("Count after version string: " + count);

	    /* Extract the connect header */
	    packet.willRetain = (packet.body[count] & 0x20 != 0);
	    packet.willQos = (packet.body[count] & 0x18) >> 3;
	    packet.willFlag = (packet.body[count] & 0x04 != 0);
	    packet.cleanStart = (packet.body[count] & 0x02 != 0);
	    // TODO: add some error detection here e.g. qos = 1 when flag = false isn't allowed
	    count++;

	    sys.log("Count after connect header "+ count);

	    /* Extract the keepalive */
	    packet.keepalive = packet.body[count++] << 8;
	    packet.keepalive += packet.body[count++];

	    sys.log("Count after keepalive "+ count);
	    
	    /* Extract the client ID */
	    var clientLen = packet.body[count++] * 256;
	    clientLen += packet.body[count++];
	    sys.log("Count after client length " + count);
	    sys.log("Client ID length: " + clientLen);
	    sys.log("Body length: " + packet.body.length);
	    packet.clientId = packet.body.slice(count, count+clientLen).toString('utf8');
	    count += clientLen + 2;

	    /* Extract the will topic/message */
	    if(packet.willFlag) {
		/* Calculate the length of the topic string */
		var topicLen = packet.body[count++] << 8;
		topicLen += packet.body[count++];
		/* Cut the topic string out of the buffer */
		packet.willTopic = packet.body.slice(count, count+topicLen).toString('utf8');
		/* Move the pointer to after the topic string */
		count += topicLen;

		/* What remains in the body is will message */
		packet.willMessage = packet.body.slice(count, packet.body.length);
	    }

	    /* Clear the body as to not confuse the guy on the other end */
	    packet.body = undefined;

	    // TODO: consider hiding this in the library and only exposing publish/subscribes
	    this.emit('connect', packet);
	    break;
	case MQTTPacketType.Connack:
	    break;
	case MQTTPacketType.Publish:
	    var count = 0;
	    /* Extract the topic name */
	    var topicLen = packet.body[count++] * 256;
	    topicLen += packet.body[count++];

	    packet.topic = packet.body.slice(count, count+topicLen).toString('utf8');
	    count += topicLen;

	    /* Extract the message ID if appropriate (i.e. if QoS > 0) */
	    if(packet.qos > 0) {
		var messageId = packet.body[count++] << 8;
		messageId += packet.body[count++];
		
		packet.messageId = messageId;
	    }

	    /* Whatever remains is the payload */
	    packet.payload = packet.body.slice(count, packet.body.length).toString('utf8');

	    packet.body = undefined;

	    this.emit('publish', packet);
	    break;
	case MQTTPacketType.Puback:
	    break;
	case MQTTPacketType.Pubrec:
	    break;
	case MQTTPacketType.Pubrel:
	    var count = 0;
	    /* Extract the message ID */
	    var messageId = packet.body[count++] << 8;
	    messageId += packet.body[count++];
	    packet.messageId = messageId;

	    packet.body = undefined;
	    emit('pubrel', packet);
	    break;
	case MQTTPacketType.Pubcomp:
	    break;
	case MQTTPacketType.Subscribe:
	    var count = 0;
	    /* Extract the message ID */
	    var messageId = packet.body[count++] << 8;
	    messageId += packet.body[count++];
	    packet.messageId = messageId;

	    var subscriptions = [];
	    while(count < packet.body.length) {
		var tq = {};

		/* Extract the topic name */
		var topicLen = packet.body[count++] << 8;
		topicLen += packet.body[count++];

		tq.topic = packet.body.slice(count, count+topicLen).toString('utf8');
		count += topicLen;

		/* Get the QoS of the subscription */
		tq.qos = packet.body[count++];

		/* Push topic/qos to the list of subscriptions */
		subscriptions.push(tq);
	    }

	    packet.subscriptions = subscriptions;

	    packet.body = undefined;
	    this.emit('subscribe', packet);
	    break;
	case MQTTPacketType.Suback:
	    break;
	case MQTTPacketType.Unsubscribe:
	    var count = 0;
	    /* Extract the message ID */
	    var messageId = packet.body[count++] << 8;
	    messageId += packet.body[count++];
	    packet.messageId = messageId;

	    var unsubscriptions = [];
	    for(var i = count; i < packet.length; i++) {
		var t = {};

		/* Extract the topic name */
		var topicLen = packet.body[count++] << 8;
		topicLen += packet.body[count++];

		t.topic = packet.body.slice(count, count+topicLen).toString('utf8');
		count += topicLen + 2;

		/* Push topic/qos to the list of subscriptions */
		unsubscriptions.push(t);
	    }

	    packet.unsubscriptions = unsubscriptions;

	    packet.body = undefined;
	    this.emit('unsubscribe', packet);
	    break;
	case MQTTPacketType.Unsuback:
	    break;
	case MQTTPacketType.Pingreq:
	    this.emit('pingreq', packet); 
	    break;
	case MQTTPacketType.Pingresp:
	    break;
	case MQTTPacketType.Disconnect:
	    this.emit('disconnect', packet);
	    break;
	default:
	    sys.log("Invalid packet type");
    }
}

MQTTClient.prototype.connack = function(rc) {
    sys.log('Connacking');
    var pkt = [MQTTPacketType.Connack<<4, 2, 0, rc];
    var b = new Buffer(pkt);

    sys.log("Connack packet " + inspect(b));

    this.socket.write(b);
}

MQTTClient.prototype.suback = function(messageId, qos) {
    sys.log('Subacking');
    var pkt = [MQTTPacketType.Suback<<4];
    /* Message id + length of qos array */
    var pktLen = 2 + qos.length;

    /* Calculate the packet length and push it to the packet */
    do {
	var digit = pktLen % 128
	pktLen = parseInt(pktLen / 128);
	if(pktLen > 0) {
	    digit = digit | 0x80;
	}
	pkt.push(digit);
    } while(pktLen > 0);

    /* Push the  message ID to the packet */
    pkt.push(messageId >> 8);
    pkt.push(messageId & 0xFF);

    /* Push the granted QoS levels to the packet */
    for(var i = 0; i < qos.length; i++) {
	pkt.push(qos[i]);
    }
    sys.log("Suback packet " + inspect(new Buffer(pkt)));

    this.socket.write(new Buffer(pkt));
}

MQTTClient.prototype.publish = function(topic, payload) {
    // TODO: this probably only supports QoS 0
    sys.log('Publishing topic: ' + topic + ' payload: ' + payload);

    var pkt = [MQTTPacketType.Publish << 4];
    /* Length of the topic + length of the length of the topic (2) + the length of the payload */
    var pktLen = topic.length + 2 + payload.length;

    /* Calculate the packet length and push it to the packet */
    do {
	var digit = pktLen % 128
	pktLen = parseInt(pktLen / 128);
	if(pktLen > 0) {
	    digit = digit | 0x80;
	}
	pkt.push(digit);
    } while(pktLen > 0);

    /* Push the topic length to the packet */
    pkt.push(topic.length >> 8);
    pkt.push(topic.length & 0xFF);

    /* Push the topic to the packet */
    for(var i = 0; i < topic.length; i++) {
	pkt.push(topic.charCodeAt(i));
    }

    /* Push the payload to the packet */
    for(var i = 0; i < payload.length; i++) {
	pkt.push(payload.charCodeAt(i));
    }

    sys.log("Publishing packet " + inspect(new Buffer(pkt)));

    /* Send the packet */
    this.socket.write(new Buffer(pkt));
}

MQTTClient.prototype.pingresp = function() {
    sys.log('Pinging');

    var pkt = [MQTTPacketType.Pingresp << 4, 0];
    sys.log('Ping packet: ' + inspect(new Buffer(pkt)));

    this.socket.write(new Buffer(pkt));
}

function MQTTServer() {
    this.server = net.createServer();
    var self = this;
    this.server.on('connection', function(socket) {
	sys.log("Connection from " + socket.remoteAddress);

	client = new MQTTClient(socket);

	self.emit('new_client', client);
    });
}

<<<<<<< HEAD
sys.inherits(MQTTServer, EventEmitter);
=======
sys.inherits(MQTTServer, EventEmitter);
>>>>>>> 4c89e449
<|MERGE_RESOLUTION|>--- conflicted
+++ resolved
@@ -502,8 +502,4 @@
     });
 }
 
-<<<<<<< HEAD
-sys.inherits(MQTTServer, EventEmitter);
-=======
-sys.inherits(MQTTServer, EventEmitter);
->>>>>>> 4c89e449
+sys.inherits(MQTTServer, EventEmitter);