'use strict'

var mqtt = require('..')
var should = require('should')
var fork = require('child_process').fork
var path = require('path')
var abstractClientTests = require('./abstract_client')
var net = require('net')
var eos = require('end-of-stream')
var mqttPacket = require('mqtt-packet')
var Buffer = require('safe-buffer').Buffer
var Duplex = require('readable-stream').Duplex
var Connection = require('mqtt-connection')
var Server = require('./server')
var port = 9876
var server

function connOnlyServer () {
  return new Server(function (client) {
    client.on('connect', function (packet) {
      client.connack({returnCode: 0})
    })
  })
}

/**
 * Test server
 */
function buildServer () {
  return new Server(function (client) {
    client.on('auth', function (packet) {
      var rc = 'reasonCode'
      var connack = {}
      connack[rc] = 0
      client.connack(connack)
    })
    client.on('connect', function (packet) {
      var rc = 'returnCode'
      var connack = {}
      if (client.options && client.options.protocolVersion === 5) {
        rc = 'reasonCode'
        if (packet.clientId === 'invalid') {
          connack[rc] = 128
        } else {
          connack[rc] = 0
        }
      } else {
        if (packet.clientId === 'invalid') {
          connack[rc] = 2
        } else {
          connack[rc] = 0
        }
      }
      if (packet.properties && packet.properties.authenticationMethod) {
        return false
      } else {
        client.connack(connack)
      }
    })

    client.on('publish', function (packet) {
      setImmediate(function () {
        switch (packet.qos) {
          case 0:
            break
          case 1:
            client.puback(packet)
            break
          case 2:
            client.pubrec(packet)
            break
        }
      })
    })

    client.on('pubrel', function (packet) {
      client.pubcomp(packet)
    })

    client.on('pubrec', function (packet) {
      client.pubrel(packet)
    })

    client.on('pubcomp', function () {
      // Nothing to be done
    })

    client.on('subscribe', function (packet) {
      client.suback({
        messageId: packet.messageId,
        granted: packet.subscriptions.map(function (e) {
          return e.qos
        })
      })
    })

    client.on('unsubscribe', function (packet) {
      packet.granted = packet.unsubscriptions.map(function () { return 0 })
      client.unsuback(packet)
    })

    client.on('pingreq', function () {
      client.pingresp()
    })
  })
}

server = buildServer().listen(port)

describe('MqttClient', function () {
  describe('creating', function () {
    it('should allow instantiation of MqttClient without the \'new\' operator', function (done) {
      should(function () {
        var client
        try {
          client = mqtt.MqttClient(function () {
            throw Error('break')
          }, {})
          client.end()
        } catch (err) {
          if (err.message !== 'break') {
            throw err
          }
          done()
        }
      }).not.throw('Object #<Object> has no method \'_setupStream\'')
    })
  })

  var config = { protocol: 'mqtt', port: port }
  abstractClientTests(server, config)

  describe('message ids', function () {
    it('should increment the message id', function () {
      var client = mqtt.connect(config)
      var currentId = client._nextId()

      client._nextId().should.equal(currentId + 1)
      client.end()
    })

    it('should return 1 once the internal counter reached limit', function () {
      var client = mqtt.connect(config)
      client.nextId = 65535

      client._nextId().should.equal(65535)
      client._nextId().should.equal(1)
      client.end()
    })

    it('should return 65535 for last message id once the internal counter reached limit', function () {
      var client = mqtt.connect(config)
      client.nextId = 65535

      client._nextId().should.equal(65535)
      client.getLastMessageId().should.equal(65535)
      client._nextId().should.equal(1)
      client.getLastMessageId().should.equal(1)
      client.end()
    })

    it('should not throw an error if packet\'s messageId is not found when receiving a pubrel packet', function (done) {
      var server2 = new Server(function (c) {
        c.on('connect', function (packet) {
          c.connack({returnCode: 0})
          c.pubrel({ messageId: Math.floor(Math.random() * 9000) + 1000 })
        })
      })

      server2.listen(port + 49, function () {
        var client = mqtt.connect({
          port: port + 49,
          host: 'localhost'
        })

        client.on('packetsend', function (packet) {
          if (packet.cmd === 'pubcomp') {
            client.end()
            server2.close()
            done()
          }
        })
      })
    })

    it('should not go overflow if the TCP frame contains a lot of PUBLISH packets', function (done) {
      var parser = mqttPacket.parser()
      var count = 0
      var max = 1000
      var duplex = new Duplex({
        read: function (n) {},
        write: function (chunk, enc, cb) {
          parser.parse(chunk)
          cb() // nothing to do
        }
      })
      var client = new mqtt.MqttClient(function () {
        return duplex
      }, {})

      client.on('message', function (t, p, packet) {
        if (++count === max) {
          done()
        }
      })

      parser.on('packet', function (packet) {
        var packets = []

        if (packet.cmd === 'connect') {
          duplex.push(mqttPacket.generate({
            cmd: 'connack',
            sessionPresent: false,
            returnCode: 0
          }))

          for (var i = 0; i < max; i++) {
            packets.push(mqttPacket.generate({
              cmd: 'publish',
              topic: Buffer.from('hello'),
              payload: Buffer.from('world'),
              retain: false,
              dup: false,
              messageId: i + 1,
              qos: 1
            }))
          }

          duplex.push(Buffer.concat(packets))
        }
      })
    })
  })

  describe('flushing', function () {
    it('should attempt to complete pending unsub and send on ping timeout', function (done) {
      this.timeout(10000)
      var server3 = connOnlyServer().listen(port + 72)
      var pubCallbackCalled = false
      var unsubscribeCallbackCalled = false
      var client = mqtt.connect({
        port: port + 72,
        host: 'localhost',
        keepalive: 1,
        connectTimeout: 350,
        reconnectPeriod: 0
      })
      client.once('connect', () => {
        client.publish('fakeTopic', 'fakeMessage', {qos: 1}, (err, result) => {
          should.exist(err)
          pubCallbackCalled = true
        })
        client.unsubscribe('fakeTopic', (err, result) => {
          should.exist(err)
          unsubscribeCallbackCalled = true
        })
        setTimeout(() => {
          client.end(() => {
            should.equal(pubCallbackCalled && unsubscribeCallbackCalled, true, 'callbacks not invoked')
            server3.close()
            done()
          })
        }, 5000)
      })
    })
  })

  describe('reconnecting', function () {
    it('should attempt to reconnect once server is down', function (done) {
      this.timeout(15000)

      var innerServer = fork(path.join(__dirname, 'helpers', 'server_process.js'))
      var client = mqtt.connect({ port: 3000, host: 'localhost', keepalive: 1 })

      client.once('connect', function () {
        innerServer.kill('SIGINT') // mocks server shutdown

        client.once('close', function () {
          should.exist(client.reconnectTimer)
          client.end()
          done()
        })
      })
    })

    it('should reconnect to multiple host-ports-protocol combinations if servers is passed', function (done) {
      this.timeout(15000)

      var server2 = buildServer().listen(port + 42)

<<<<<<< HEAD
      server2.on('client', function (c) {
        server2.close()
      })

=======
>>>>>>> 51bb9d58
      server2.on('listening', function () {
        var client = mqtt.connect({
          protocol: 'wss',
          servers: [
            { port: port + 42, host: 'localhost', protocol: 'ws' },
            { port: port, host: 'localhost' }
          ],
          keepalive: 50
        })
        server2.on('client', function (c) {
          should.equal(client.stream.socket.url, 'ws://localhost:9918/', 'Protocol for first connection should use ws.')
          c.stream.destroy()
          server2.close()
        })

        server.once('client', function () {
          should.equal(client.stream.socket.url, 'wss://localhost:9876/', 'Protocol for second client should use the default protocol: wss, on port: port + 42.')
          client.end()
          done()
        })

        client.once('connect', function () {
          client.stream.destroy()
        })
      })
    })

    it('should reconnect if a connack is not received in an interval', function (done) {
      this.timeout(2000)

      var server2 = net.createServer().listen(port + 43)

      server2.on('connection', function (c) {
        eos(c, function () {
          server2.close()
        })
      })

      server2.on('listening', function () {
        var client = mqtt.connect({
          servers: [
            { port: port + 43, host: 'localhost_fake' },
            { port: port, host: 'localhost' }
          ],
          connectTimeout: 500
        })

        server.once('client', function () {
          client.end()
          done()
        })

        client.once('connect', function () {
          client.stream.destroy()
        })
      })
    })

    it('should not be cleared by the connack timer', function (done) {
      this.timeout(4000)

      var server2 = net.createServer().listen(port + 44)

      server2.on('connection', function (c) {
        c.destroy()
      })

      server2.once('listening', function () {
        var reconnects = 0
        var connectTimeout = 1000
        var reconnectPeriod = 100
        var expectedReconnects = Math.floor(connectTimeout / reconnectPeriod)
        var client = mqtt.connect({
          port: port + 44,
          host: 'localhost',
          connectTimeout: connectTimeout,
          reconnectPeriod: reconnectPeriod
        })

        client.on('reconnect', function () {
          reconnects++
          if (reconnects >= expectedReconnects) {
            client.end()
            done()
          }
        })
      })
    })

    it('should not keep requeueing the first message when offline', function (done) {
      this.timeout(2500)

      var server2 = buildServer().listen(port + 45)
      var client = mqtt.connect({
        port: port + 45,
        host: 'localhost',
        connectTimeout: 350,
        reconnectPeriod: 300
      })

      server2.on('client', function (c) {
        client.publish('hello', 'world', { qos: 1 }, function () {
          c.destroy()
          server2.close()
          client.publish('hello', 'world', { qos: 1 })
        })
      })

      setTimeout(function () {
        if (client.queue.length === 0) {
          client.end(true)
          done()
        } else {
          client.end(true)
        }
      }, 2000)
    })

    it('should not send the same subscribe multiple times on a flaky connection', function (done) {
      this.timeout(3500)

      var KILL_COUNT = 4
      var killedConnections = 0
      var subIds = {}
      var client = mqtt.connect({
        port: port + 46,
        host: 'localhost',
        connectTimeout: 350,
        reconnectPeriod: 300
      })

      var server2 = new Server(function (client) {
        client.on('error', function () {})
        client.on('connect', function (packet) {
          if (packet.clientId === 'invalid') {
            client.connack({returnCode: 2})
          } else {
            client.connack({returnCode: 0})
          }
        })
      }).listen(port + 46)

      server2.on('client', function (c) {
        client.subscribe('topic', function () {
          done()
          client.end()
          c.destroy()
          server2.close()
        })

        c.on('subscribe', function (packet) {
          if (killedConnections < KILL_COUNT) {
            // Kill the first few sub attempts to simulate a flaky connection
            killedConnections++
            c.destroy()
          } else {
            // Keep track of acks
            if (!subIds[packet.messageId]) {
              subIds[packet.messageId] = 0
            }
            subIds[packet.messageId]++
            if (subIds[packet.messageId] > 1) {
              done(new Error('Multiple duplicate acked subscriptions received for messageId ' + packet.messageId))
              client.end(true)
              c.destroy()
              server2.destroy()
            }

            c.suback({
              messageId: packet.messageId,
              granted: packet.subscriptions.map(function (e) {
                return e.qos
              })
            })
          }
        })
      })
    })

    it('should not fill the queue of subscribes if it cannot connect', function (done) {
      this.timeout(2500)

      var port2 = port + 48

      var server2 = net.createServer(function (stream) {
        var client = new Connection(stream)

        client.on('error', function () {})
        client.on('connect', function (packet) {
          client.connack({returnCode: 0})
          client.destroy()
        })
      })

      server2.listen(port2, function () {
        var client = mqtt.connect({
          port: port2,
          host: 'localhost',
          connectTimeout: 350,
          reconnectPeriod: 300
        })

        client.subscribe('hello')

        setTimeout(function () {
          client.queue.length.should.equal(1)
          client.end()
          done()
        }, 1000)
      })
    })

    it('should not send the same publish multiple times on a flaky connection', function (done) {
      this.timeout(3500)

      var KILL_COUNT = 4
      var killedConnections = 0
      var pubIds = {}
      var client = mqtt.connect({
        port: port + 47,
        host: 'localhost',
        connectTimeout: 350,
        reconnectPeriod: 300
      })

      var server2 = net.createServer(function (stream) {
        var client = new Connection(stream)
        client.on('error', function () {})
        client.on('connect', function (packet) {
          if (packet.clientId === 'invalid') {
            client.connack({returnCode: 2})
          } else {
            client.connack({returnCode: 0})
          }
        })

        this.emit('client', client)
      }).listen(port + 47)

      server2.on('client', function (c) {
        client.publish('topic', 'data', { qos: 1 }, function () {
          done()
          client.end()
          c.destroy()
          server2.destroy()
        })

        c.on('publish', function onPublish (packet) {
          if (killedConnections < KILL_COUNT) {
            // Kill the first few pub attempts to simulate a flaky connection
            killedConnections++
            c.destroy()

            // to avoid receiving inflight messages
            c.removeListener('publish', onPublish)
          } else {
            // Keep track of acks
            if (!pubIds[packet.messageId]) {
              pubIds[packet.messageId] = 0
            }

            pubIds[packet.messageId]++

            if (pubIds[packet.messageId] > 1) {
              done(new Error('Multiple duplicate acked publishes received for messageId ' + packet.messageId))
              client.end(true)
              c.destroy()
              server2.destroy()
            }

            c.puback(packet)
          }
        })
      })
    })
  })

  it('check emit error on checkDisconnection w/o callback', function (done) {
    this.timeout(15000)
    var server118 = new Server(function (client) {
      client.on('connect', function (packet) {
        client.connack({
          reasonCode: 0
        })
      })
      client.on('publish', function (packet) {
        setImmediate(function () {
          packet.reasonCode = 0
          client.puback(packet)
        })
      })
    }).listen(port + 118)
    var opts = {
      host: 'localhost',
      port: port + 118,
      protocolVersion: 5
    }
    var client = mqtt.connect(opts)
    client.on('error', function (error) {
      should(error.message).be.equal('client disconnecting')
      server118.close()
      done()
    })
    client.on('connect', function () {
      client.end(function () {
        client._checkDisconnecting()
      })
      server118.close()
    })
  })

  describe('MQTT 5.0', function () {
    var server = buildServer().listen(port + 115)
    var config = { protocol: 'mqtt', port: port + 115, protocolVersion: 5, properties: { maximumPacketSize: 200 } }
    abstractClientTests(server, config)
    it('should has Auth method with Auth data', function (done) {
      this.timeout(5000)
      var opts = {host: 'localhost', port: port + 115, protocolVersion: 5, properties: { authenticationData: Buffer.from([1, 2, 3, 4]) }}
      try {
        mqtt.connect(opts)
      } catch (error) {
        should(error.message).be.equal('Packet has no Authentication Method')
      }
      done()
    })
    it('auth packet', function (done) {
      this.timeout(15000)
      server.once('client', function (client) {
        client.on('auth', function (packet) {
          done()
        })
      })
      var opts = {host: 'localhost', port: port + 115, protocolVersion: 5, properties: { authenticationMethod: 'json' }, authPacket: {}}
      mqtt.connect(opts)
    })
    it('Maximum Packet Size', function (done) {
      this.timeout(15000)
      var opts = {host: 'localhost', port: port + 115, protocolVersion: 5, properties: { maximumPacketSize: 1 }}
      var client = mqtt.connect(opts)
      client.on('error', function (error) {
        should(error.message).be.equal('exceeding packets size connack')
        done()
      })
    })
    describe('Topic Alias', function () {
      it('topicAlias > topicAliasMaximum', function (done) {
        this.timeout(15000)
        var maximum = 15
        var current = 22
        server.once('client', function (client) {
          client.on('publish', function (packet) {
            if (packet.properties && packet.properties.topicAlias) {
              done(new Error('Packet should not have topicAlias'))
              return false
            }
            done()
          })
        })
        var opts = {host: 'localhost', port: port + 115, protocolVersion: 5, properties: { topicAliasMaximum: maximum }}
        var client = mqtt.connect(opts)
        client.publish('t/h', 'Message', { properties: { topicAlias: current } })
      })
      it('topicAlias w/o topicAliasMaximum in settings', function (done) {
        this.timeout(15000)
        server.once('client', function (client) {
          client.on('publish', function (packet) {
            if (packet.properties && packet.properties.topicAlias) {
              done(new Error('Packet should not have topicAlias'))
              return false
            }
            done()
          })
        })
        var opts = {host: 'localhost', port: port + 115, protocolVersion: 5}
        var client = mqtt.connect(opts)
        client.publish('t/h', 'Message', { properties: { topicAlias: 22 } })
      })
    })
    it('Change values of some properties by server response', function (done) {
      this.timeout(15000)
      var server116 = new Server(function (client) {
        client.on('connect', function (packet) {
          client.connack({
            reasonCode: 0,
            properties: {
              topicAliasMaximum: 15,
              serverKeepAlive: 16,
              maximumPacketSize: 95
            }
          })
        })
      }).listen(port + 116)
      var opts = {
        host: 'localhost',
        port: port + 116,
        protocolVersion: 5,
        properties: {
          topicAliasMaximum: 10,
          serverKeepAlive: 11,
          maximumPacketSize: 100
        }
      }
      var client = mqtt.connect(opts)
      client.on('connect', function () {
        should(client.options.keepalive).be.equal(16)
        should(client.options.properties.topicAliasMaximum).be.equal(15)
        should(client.options.properties.maximumPacketSize).be.equal(95)
        server116.close()
        done()
      })
    })
    var serverErr = new Server(function (client) {
      client.on('connect', function (packet) {
        client.connack({
          reasonCode: 0
        })
      })
      client.on('publish', function (packet) {
        setImmediate(function () {
          switch (packet.qos) {
            case 0:
              break
            case 1:
              packet.reasonCode = 142
              delete packet.cmd
              client.puback(packet)
              break
            case 2:
              packet.reasonCode = 142
              delete packet.cmd
              client.pubrec(packet)
              break
          }
        })
      })

      client.on('pubrel', function (packet) {
        packet.reasonCode = 142
        delete packet.cmd
        client.pubcomp(packet)
      })
    })
    it('puback handling errors check', function (done) {
      this.timeout(15000)
      serverErr.listen(port + 117)
      var opts = {
        host: 'localhost',
        port: port + 117,
        protocolVersion: 5
      }
      var client = mqtt.connect(opts)
      client.once('connect', () => {
        client.publish('a/b', 'message', {qos: 1}, function (err, packet) {
          should(err.message).be.equal('Publish error: Session taken over')
          should(err.code).be.equal(142)
        })
        serverErr.close()
        done()
      })
    })
    it('pubrec handling errors check', function (done) {
      this.timeout(15000)
      serverErr.listen(port + 118)
      var opts = {
        host: 'localhost',
        port: port + 118,
        protocolVersion: 5
      }
      var client = mqtt.connect(opts)
      client.once('connect', () => {
        client.publish('a/b', 'message', {qos: 2}, function (err, packet) {
          should(err.message).be.equal('Publish error: Session taken over')
          should(err.code).be.equal(142)
        })
        serverErr.close()
        done()
      })
    })
  })
})<|MERGE_RESOLUTION|>--- conflicted
+++ resolved
@@ -288,13 +288,6 @@
 
       var server2 = buildServer().listen(port + 42)
 
-<<<<<<< HEAD
-      server2.on('client', function (c) {
-        server2.close()
-      })
-
-=======
->>>>>>> 51bb9d58
       server2.on('listening', function () {
         var client = mqtt.connect({
           protocol: 'wss',
@@ -306,7 +299,6 @@
         })
         server2.on('client', function (c) {
           should.equal(client.stream.socket.url, 'ws://localhost:9918/', 'Protocol for first connection should use ws.')
-          c.stream.destroy()
           server2.close()
         })
 
