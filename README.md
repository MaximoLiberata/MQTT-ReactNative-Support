--- conflicted
+++ resolved
@@ -82,16 +82,6 @@
     self.clients[client.id] = client;
   });
 
-<<<<<<< HEAD
-      client.on('subscribe', function(packet) {
-        client.suback({
-          messageId: packet.messageId,
-          granted: packet.subscriptions.map(function (e) {
-            return e.qos;
-          })
-        });
-      });
-=======
   client.on('publish', function(packet) {
     for (var k in self.clients) {
       self.clients[k].publish({topic: packet.topic, payload: packet.payload});
@@ -103,7 +93,6 @@
     for (var i = 0; i < packet.subscriptions.length; i++) {
       granted.push(packet.subscriptions[i].qos);
     }
->>>>>>> adb14267
 
     client.suback({granted: granted, messageId: packet.messageId});
   });
