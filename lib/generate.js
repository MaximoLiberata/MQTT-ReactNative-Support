var protocol = require('./protocol');
var bops = require('bops');

// Connect
module.exports.connect = function(opts) {
  var opts = opts || {}
    , protocolId = opts.protocolId
    , protocolVersion = opts.protocolVersion
    , will = opts.will
    , clean = opts.clean
    , keepalive = opts.keepalive
    , clientId = opts.clientId
    , username = opts.username
    , password = opts.password;

  var length = 0;

  // Must be a string and non-falsy
  if(!protocolId || typeof protocolId !== "string") { 
    return new Error('Invalid protocol id');
  } else {
    length += protocolId.length + 2;
  }

  // Must be a 1 byte number
  if (!protocolVersion || 
      'number' !== typeof protocolVersion ||
      protocolVersion > 255 ||
      protocolVersion < 0) {

    return new Error('Invalid protocol version');
  } else {
    length += 1;
  }
  
  // Must be a non-falsy string
  if(!clientId ||
      'string' !== typeof clientId) {
    return new Error('Invalid client id');
  } else {
    length += clientId.length + 2;
  }
  
  // Must be a two byte number
  if ('number' !== typeof keepalive ||
      keepalive < 0 ||
      keepalive > 65535) {
    return new Error('Invalid keepalive');
  } else {
    length += 2;
  }

  // Connect flags
  length += 1;

  // If will exists...
  if (will) {
    // It must be an object
    if ('object' !== typeof will) {
      return new Error('Invalid will');
    } 
    // It must have topic typeof string
    if (!will.topic || 'string' !== typeof will.topic) {
      return new Error('Invalid will - invalid topic');
    } else {
      length += will.topic.length + 2;
    }
    // TODO: should be a buffer
    // It must have payload typeof string
    if (!will.payload || 'string' !== typeof will.payload) {
      return new Error('Invalid will - invalid payload');
    } else {
      length += will.payload.length + 2;
    }
  }

  // Username
  if (username && 'string' !== typeof username) {
    return new Error('Invalid username');
  } else if (username) {
    length += username.length + 2;
  } 

  // Password
  if (password && 'string' !== typeof password) {
    return new Error('Invalid password');
  } else if (password) {
    length += password.length + 2;
  }

  var buffer = bops.create(1 + calc_length_length(length) + length)
    , pos = 0;

  // Generate header
  bops.writeUInt8(buffer, protocol.codes['connect'] << protocol.CMD_SHIFT, pos++);

  // Generate length
  pos += write_length(buffer, pos, length);
  
  // Generate protocol ID
  pos += write_string(buffer, pos, protocolId);
  bops.writeUInt8(buffer, protocolVersion, pos++);
  
  // Connect flags
  var flags = 0;
  flags |= username ? protocol.USERNAME_MASK : 0;
  flags |= password ? protocol.PASSWORD_MASK : 0;
  flags |= (will && will.retain) ? protocol.WILL_RETAIN_MASK : 0;
  flags |= (will && will.qos) ? 
    will.qos << protocol.WILL_QOS_SHIFT : 0;
  flags |= will ? protocol.WILL_FLAG_MASK : 0;
  flags |= clean ? protocol.CLEAN_SESSION_MASK : 0;

  bops.writeUInt8(buffer, flags, pos++);
  
  // Keepalive
  pos += write_number(buffer, pos, keepalive);
  
  // Client ID
  pos += write_string(buffer, pos, clientId);
  
  // Will
  if (will) {
    pos += write_string(buffer, pos, will.topic);
    pos += write_string(buffer, pos, will.payload);
  }
  
  // Username and password
  if (username) pos += write_string(buffer, pos, username);
  if (password) pos += write_string(buffer, pos, password);

  return buffer;
};

// Connack
module.exports.connack = function(opts) {
  var opts = opts || {}
    , rc = opts.returnCode;


  // Check return code
  if ('number' !== typeof rc) {
    return new Error('Invalid return code');
  }

  var buffer = bops.create(4)
    , pos = 0;

  bops.writeUInt8(buffer, protocol.codes['connack'] << protocol.CMD_SHIFT, pos++);
  pos += write_length(buffer, pos, 2);
  pos += write_number(buffer, pos, rc);

  return buffer;
};

// Publish
var empty = bops.create(0);
module.exports.publish = function(opts) {
  var opts = opts || {}
    , dup = opts.dup ? protocol.DUP_MASK : 0
    , qos = opts.qos
    , retain = opts.retain ? protocol.RETAIN_MASK : 0
    , topic = opts.topic
    , payload = opts.payload || empty
    , id = opts.messageId;

  var length = 0;

  // Topic must be a non-empty string
  if (!topic || 'string' !== typeof topic) {
    return new Error('Invalid topic');
  } else {
    length += topic.length + 2;
  }

  // get the payload length
  if (!bops.is(payload)) {
    length += Buffer.byteLength(payload);
  } else {
    length += payload.length;
  }
  
  // Message id must a number if qos > 0
  if (qos && 'number' !== typeof id) {
    return new Error('Invalid message id')
  } else if (qos) {
    length += 2;
  }

  var buffer = bops.create(1 + calc_length_length(length) + length)
    , pos = 0;

  // Header
  buffer[pos++] = 
    protocol.codes['publish'] << protocol.CMD_SHIFT |
    dup |
    qos << protocol.QOS_SHIFT |
    retain;

  // Remaining length
  pos += write_length(buffer, pos, length);

  // Topic
  pos += write_string(buffer, pos, topic);

  // Message ID
  if (qos > 0) {
    pos += write_number(buffer, pos, id);
  }

  // Payload
  if (!bops.is(payload)) {
    write_string_no_pos(buffer, pos, payload);
  } else {
    write_buffer(buffer, pos, payload);
  }

  return buffer;
};

/* Puback, pubrec, pubrel and pubcomp */
var gen_pubs = function(opts, type) {
  var opts = opts || {}
    , id = opts.messageId
    , dup = (opts.dup && type === 'pubrel') ? protocol.DUP_MASK : 0
    , qos = type === 'pubrel' ? 1 : 0;

  // Check message ID
  if ('number' !== typeof id) {
    return new Error('Invalid message id');
  }

  var buffer = bops.create(4)
    , pos = 0;

  // Header
  buffer[pos++] = 
    protocol.codes[type] << protocol.CMD_SHIFT |
    dup |
    qos << protocol.QOS_SHIFT;

  // Length
  pos += write_length(buffer, pos, 2);

  // Message ID
  pos += write_number(buffer, pos, id);

  return buffer;
}

var pubs = ['puback', 'pubrec', 'pubrel', 'pubcomp'];

for (var i = 0; i < pubs.length; i++) {
  module.exports[pubs[i]] = function(pubType) {
    return function(opts) {
      return gen_pubs(opts, pubType);
    }
  }(pubs[i]);
}

/* Subscribe */
module.exports.subscribe = function(opts) {
  var opts = opts || {}
    , dup = opts.dup ? protocol.DUP_MASK : 0
    , qos = opts.qos || 0
    , id = opts.messageId
    , subs = opts.subscriptions;

  var length = 0;

  // Check mid
  if ('number' !== typeof id) {
    return new Error('Invalid message id');
  } else {
    length += 2;
  }
  // Check subscriptions
  if ('object' === typeof subs && subs.length) {
    for (var i = 0; i < subs.length; i += 1) {
      var topic = subs[i].topic
        , qos = subs[i].qos;

      if ('string' !== typeof topic) {
        return new Error('Invalid subscriptions - invalid topic');
      }
      if ('number' !== typeof qos) {
        return new Error('Invalid subscriptions - invalid qos');
      }

      length += topic.length + 2 + 1;
    }
  } else {
    return new Error('Invalid subscriptions');
  }

  var buffer = bops.create(1 + calc_length_length(length) + length)
    , pos = 0;

  // Generate header
  bops.writeUInt8(buffer,
    protocol.codes['subscribe'] << protocol.CMD_SHIFT | 
    dup | 
    1 << protocol.QOS_SHIFT, pos++);

  // Generate length
  pos += write_length(buffer, pos, length);

  // Generate message ID
  pos += write_number(buffer, pos, id);

  // Generate subs
  for (var i = 0; i < subs.length; i++) {
    var sub = subs[i]
      , topic = sub.topic
      , qos = sub.qos;

    // Write topic string
    pos += write_string(buffer, pos, topic);
    // Write qos
    bops.writeUInt8(buffer, qos, pos++);
  } 

  return buffer;
};

/* Suback */
module.exports.suback = function(opts) {
  var opts = opts || {}
    , id = opts.messageId
    , granted = opts.granted;

  var length = 0;

  // Check message id
  if ('number' !== typeof id) {
    return new Error('Invalid message id');
  } else {
    length += 2;
  }
  // Check granted qos vector
  if ('object' === typeof granted && granted.length) {
    for (var i = 0; i < granted.length; i += 1) {
      if ('number' !== typeof granted[i]) {
        return new Error('Invalid qos vector');
      }
      length += 1;
    }
  } else {
    return new Error('Invalid qos vector');
  }

  var buffer = bops.create(1 + calc_length_length(length) + length)
    , pos = 0;

  // Header
  bops.writeUInt8(buffer, protocol.codes['suback'] << protocol.CMD_SHIFT, pos++);

  // Length
  pos += write_length(buffer, pos, length);

  // Message ID
  pos += write_number(buffer, pos, id);

  // Subscriptions
  for (var i = 0; i < granted.length; i++) {
    bops.writeUInt8(buffer, granted[i], pos++);
  }

  return buffer;
};

/* Unsubscribe */
module.exports.unsubscribe = function(opts) {
  var opts = opts || {}
    , id = opts.messageId
    , dup = opts.dup ? protocol.DUP_MASK : 0
    , unsubs = opts.unsubscriptions;

  var length = 0;

  // Check message id
  if ('number' !== typeof id) {
    return new Error('Invalid message id');
  } else {
    length += 2;
  }
  // Check unsubs
  if ('object' === typeof unsubs && unsubs.length) {
    for (var i = 0; i < unsubs.length; i += 1) {
      if ('string' !== typeof unsubs[i]) {
        return new Error('Invalid unsubscriptions');
      }
      length += unsubs[i].length + 2;
    }
  } else {
    return new Error('Invalid unsubscriptions');
  }

  var buffer = bops.create(1 + calc_length_length(length) + length)
    , pos = 0;

  // Header
  buffer[pos++] = 
    protocol.codes['unsubscribe'] << protocol.CMD_SHIFT |
    dup | 
    1 << protocol.QOS_SHIFT;

  // Length
  pos += write_length(buffer, pos, length);

  // Message ID
  pos += write_number(buffer, pos, id);

  // Unsubs
  for (var i = 0; i < unsubs.length; i++) {
    pos += write_string(buffer, pos, unsubs[i]);
  }

  return buffer;
};
  
/* Unsuback */
/* Note: uses gen_pubs since unsuback is the same as suback */
module.exports.unsuback = function(type) {
  return function(opts) {
    return gen_pubs(opts, type);
  }
}('unsuback');

/* Pingreq, pingresp, disconnect */
var empties = ['pingreq', 'pingresp', 'disconnect'];

for (var i = 0; i < empties.length; i++) {
  module.exports[empties[i]] = function(type) {
    return function(opts) {
<<<<<<< HEAD
      return bops.create([protocol.codes[type] << 4, 0]);
=======
      var buf = new Buffer(2);
      buf[0] = protocol.codes[type] << 4;
      buf[1] = 0;
      return buf;
>>>>>>> d19af3bd
    }
  }(empties[i]);
}

/**
 * calc_length_length - calculate the length of the remaining
 * length field
 *
 * @api private
 */

function calc_length_length(length) {
  if (length >= 0 && length < 128) {
    return 1;
  } else if (length >= 128 && length < 16384) {
    return 2;
  } else if (length >= 16384 && length < 2097152) {
    return 3;
  } else if (length >= 2097152 && length < 268435456) {
    return 4;
  } else {
    return 0;
  }
};

/**
 * write_length - write an MQTT style length field to the buffer
 *
 * @param <Buffer> buffer - destination
 * @param <Number> pos - offset
 * @param <Number> length - length (>0)
 * @returns <Number> number of bytes written
 *
 * @api private
 */

function write_length(buffer, pos, length) {
  var digit = 0
    , origPos = pos;
  
  do {
    digit = length % 128 | 0
    length = length / 128 | 0;
    if (length > 0) {
        digit = digit | 0x80;
    }
    bops.writeUInt8(buffer, digit, pos++);
  } while (length > 0);
  
  return pos - origPos;
};

/**
 * write_string - write a utf8 string to the buffer
 *
 * @param <Buffer> buffer - destination
 * @param <Number> pos - offset
 * @param <String> string - string to write
 * @return <Number> number of bytes written
 *
 * @api private
 */

function write_string(buffer, pos, string) {
  var strlen = Buffer.byteLength(string);
  write_number(buffer, pos, strlen);

  write_string_no_pos(buffer, pos + 2, string);

  return strlen + 2;
};

function write_string_no_pos(buffer, pos, string) {
  if (Buffer.isBuffer(buffer)) {
    buffer.write(string, pos);
  } else {
    var bufString = bops.from(string, 'utf8');
    bops.copy(bufString, buffer, pos, 0, bufString.length);
  }
}

/**
 * write_buffer - write buffer to buffer
 *
 * @param <Buffer> buffer - dest buffer
 * @param <Number> pos - offset
 * @param <Buffer> src - source buffer
 * @return <Number> number of bytes written
 *
 * @api private
 */

function write_buffer(buffer, pos, src) {
  bops.copy(src, buffer, pos); 
  return src.length;
}

/**
 * write_number - write a two byte number to the buffer
 *
 * @param <Buffer> buffer - destination
 * @param <Number> pos - offset
 * @param <String> number - number to write
 * @return <Number> number of bytes written
 *
 * @api private
 */
function write_number(buffer, pos, number) {
  bops.writeUInt8(buffer, number >> 8, pos);
  bops.writeUInt8(buffer, number & 0x00FF, pos + 1);
  
  return 2;
};<|MERGE_RESOLUTION|>--- conflicted
+++ resolved
@@ -433,14 +433,10 @@
 for (var i = 0; i < empties.length; i++) {
   module.exports[empties[i]] = function(type) {
     return function(opts) {
-<<<<<<< HEAD
-      return bops.create([protocol.codes[type] << 4, 0]);
-=======
-      var buf = new Buffer(2);
+      var buf = bops.create(2);
       buf[0] = protocol.codes[type] << 4;
       buf[1] = 0;
       return buf;
->>>>>>> d19af3bd
     }
   }(empties[i]);
 }
