--- conflicted
+++ resolved
@@ -16,12 +16,8 @@
     process.nextTick(callback);
   },
   defaultConnectOptions = {
-<<<<<<< HEAD
-    keepalive: 60,
-=======
     keepalive: 10,
     reschedulePings: true,
->>>>>>> 41e350f5
     protocolId: 'MQTT',
     protocolVersion: 4,
     reconnectPeriod: 1000,
@@ -34,31 +30,14 @@
 }
 
 function sendPacket (client, packet, cb) {
-<<<<<<< HEAD
+  client.emit('packetsend', packet);
+
   var result = mqttPacket.writeToStream(packet, client.stream);
 
   if (!result && cb) {
     client.stream.once('drain', cb);
   } else if (cb) {
     cb();
-=======
-  try {
-    var buf = mqttPacket.generate(packet);
-
-    client.emit('packetsend', packet);
-
-    if (client.stream.write(buf) && cb) {
-      cb();
-    } else if (cb) {
-      client.stream.once('drain', cb);
-    }
-  } catch (err) {
-    if (cb) {
-      cb(err);
-    } else {
-      client.emit('error', err);
-    }
->>>>>>> 41e350f5
   }
 }
 
